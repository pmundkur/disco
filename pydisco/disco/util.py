--- conflicted
+++ resolved
@@ -66,31 +66,6 @@
     return [url]
 
 def msg(message):
-<<<<<<< HEAD
-        """
-        Sends the string *message* to the master for logging. The message is
-        shown on the web interface. To prevent a rogue job from overwhelming the
-        master, the maximum *message* size is set to 255 characters and job is
-        allowed to send at most 10 messages per second.
-        """
-        return Message(message)
-
-def err(message):
-        """Raises an exception with the reason *message*. This terminates the job."""
-        raise DiscoError(message)
-
-def data_err(message, url):
-        """
-        Raises a data error with the reason *message*. This signals the master to re-run
-        the task on another node. If the same task raises data error on several
-        different nodes, the master terminates the job. Thus data error should only be
-        raised if it is likely that the occurred error is temporary.
-
-        Typically this function is used by map readers to signal a temporary failure
-        in accessing an input file.
-        """
-        raise DataError(message, url)
-=======
     """
     Sends the string *message* to the master for logging. The message is
     shown on the web interface. To prevent a rogue job from overwhelming the
@@ -114,7 +89,6 @@
     in accessing an input file.
     """
     raise DataError(message, url)
->>>>>>> 5368974a
 
 def jobname(address):
     scheme, x, path = urlsplit(address)
