--- conflicted
+++ resolved
@@ -33,11 +33,8 @@
         uint32_t num_terms;
 };
 
-<<<<<<< HEAD
-struct ddb_cons *ddb_new(void);
-=======
 struct ddb_cons *ddb_cons_new(void);
->>>>>>> e20769ae
+
 int ddb_add(struct ddb_cons *db, const struct ddb_entry *key,
         const struct ddb_entry *values, uint32_t num_values);
 char *ddb_finalize(struct ddb_cons *c, uint64_t *length);
