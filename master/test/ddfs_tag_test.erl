-module(ddfs_tag_test).
-export([check_token_test/0]).

-include_lib("proper/include/proper.hrl").

% Workaround for Issue 161.
safe_binary() ->
    ?LET(X, list(printable_char()), list_to_binary(X)).

printable_char() ->
    range(32, 126).

token() ->
    oneof([null, safe_binary()]).

user_attr() ->
    list({safe_binary(), safe_binary()}).

tagcontent() ->
    ddfs_tag_util:make_tagcontent(safe_binary(), % id
                                  safe_binary(), % last_modified
                                  token(), % read_token
                                  token(), % write_token
                                  list(safe_binary()), % urls
                                  user_attr()). % user

tag_encode_decode(T) ->
    Encoded = ddfs_tag_util:encode_tagcontent(T),
    {ok, Decoded} = ddfs_tag_util:decode_tagcontent(Encoded),
    case T =:= Decoded of
        true -> ok;
        false -> io:format(" Input=~p~n Output=~p~n", [T, Decoded])
    end,
    T =:= Decoded.

% Sanity check the tag encoding and decoding.
encode_decode_check() ->
    ?FORALL(T, tagcontent(), tag_encode_decode(T)).

% Ensure that tag date returned as a result of API calls contain the
% appropriate tokens.

token_check(T) ->
    D = ddfs_tag_util:encode_tagcontent_secure(T),
    {struct, J} = mochijson2:decode(D),
    (false =:= lists:keyfind(<<"read-token">>, 1, J))
        andalso (false =:= lists:keyfind(<<"write-token">>, 1, J)).

api_token_check() ->
    % This does not really need to be a FORALL, just a single instance
    % would do.  It would be nice for triq to support this.  Using
    % eunit here causes two problems:
    % (i) eunit and triq both define LET
    % (ii) there is no simple api to get a single value from a triq
    %      generator for an eunit test.
    ?FORALL(T, tagcontent(), token_check(T)).

prop_test() ->
<<<<<<< HEAD
    io:fwrite("[api_token_test]~n", []),
    proper:quickcheck(api_token_test()),
    io:fwrite("[tag_encode_decode]~n", []),
    proper:quickcheck(encode_decode_check()).
=======
    triq:check(api_token_check()),
    triq:check(encode_decode_check()).
>>>>>>> 5cd4fce1

% Non-property tests.

check_token_test() ->
    % default; backward-compatibility
    write = ddfs_tag_util:check_token(read, null, null, null),
    write = ddfs_tag_util:check_token(write, null, null, null),
    write = ddfs_tag_util:check_token(read, <<"token">>, null, null),
    write = ddfs_tag_util:check_token(write, <<"token">>, null, null),
    % internal clients
    read = ddfs_tag_util:check_token(read, internal, <<"read-token">>, <<"write-token">>),
    write = ddfs_tag_util:check_token(write, internal, <<"read-token">>, <<"write-token">>),
    % read tests
    read = ddfs_tag_util:check_token(read, null, null, <<"write-token">>),
    false = ddfs_tag_util:check_token(read, null, <<"read-token">>, <<"write-token">>),
    read = ddfs_tag_util:check_token(read, <<"read-token">>, <<"read-token">>, <<"write-token">>),
    write = ddfs_tag_util:check_token(read, <<"write-token">>, <<"read-token">>, <<"write-token">>),
    write = ddfs_tag_util:check_token(read, <<"read-token">>, <<"read-token">>, null),
    % write tests
    write = ddfs_tag_util:check_token(write, null, <<"read-token">>, null),
    false = ddfs_tag_util:check_token(write, null, <<"read-token">>, <<"write-token">>),
    false = ddfs_tag_util:check_token(write, <<"read-token">>, <<"read-token">>, <<"write-token">>),
    write = ddfs_tag_util:check_token(read, <<"write-token">>, <<"read-token">>, <<"write-token">>),
    write = ddfs_tag_util:check_token(write, <<"read-token">>, <<"read-token">>, null).<|MERGE_RESOLUTION|>--- conflicted
+++ resolved
@@ -56,15 +56,8 @@
     ?FORALL(T, tagcontent(), token_check(T)).
 
 prop_test() ->
-<<<<<<< HEAD
-    io:fwrite("[api_token_test]~n", []),
-    proper:quickcheck(api_token_test()),
-    io:fwrite("[tag_encode_decode]~n", []),
+    proper:quickcheck(api_token_check()),
     proper:quickcheck(encode_decode_check()).
-=======
-    triq:check(api_token_check()),
-    triq:check(encode_decode_check()).
->>>>>>> 5cd4fce1
 
 % Non-property tests.
 
