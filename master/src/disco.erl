-module(disco).

<<<<<<< HEAD
-export([get_setting/1, has_setting/1, settings/0]).
-export([host/1, name/1, slave_name/1, slave_node/1, slave_safe/1]).
-export([jobhome/1, jobhome/2, joburl/2]).
-export([data_root/1, data_path/2, ddfs_root/2]).
-export([local_cluster/0, preferred_host/1, disco_url_path/1]).
-export([enum/1, hexhash/1, oob_name/1, debug_flags/1]).
-export([format/2, format_time/1, format_time/4, format_time_since/1]).
-export([make_dir/1, ensure_dir/1, is_file/1, is_dir/1]).
=======
-export([get_setting/1, has_setting/1, settings/0,
         host/1, name/1, slave_name/1, slave_node/1, slave_safe/1, oob_name/1,
         hexhash/1, jobhome/1, jobhome/2, joburl/2,
         data_root/1, data_path/2, ddfs_root/2,
         debug_flags/1, local_cluster/0,
         disco_url_path/1, preferred_host/1,
         enum/1, format/2, format_time/1, format_time/4, format_time_since/1,
         make_dir/1, ensure_dir/1, is_file/1, is_dir/1]).

-export_type([url_host/0]).
>>>>>>> bcadf37b

-include_lib("kernel/include/file.hrl").

-include("common_types.hrl").
-include("disco.hrl").

-define(MILLISECOND, 1000).
-define(SECOND, (1000 * ?MILLISECOND)).
-define(MINUTE, (60 * ?SECOND)).
-define(HOUR, (60 * ?MINUTE)).

-define(MAX_FORMAT_LENGTH, 8192).

-spec get_setting(nonempty_string()) -> string().
get_setting(SettingName) ->
    case os:getenv(SettingName) of
        false ->
            lager:warning("Required setting ~p missing!", [SettingName]),
            exit(["Must specify ", SettingName]);
        Val ->
            Val
    end.

-spec has_setting(nonempty_string()) -> boolean().
has_setting(SettingName) ->
    case os:getenv(SettingName) of
        false -> false;
        ""    -> false;
        _Val  -> true
    end.

-spec settings() -> [nonempty_string()].
settings() ->
    [T || T <- string:tokens(get_setting("DISCO_SETTINGS"), ","),
	  has_setting(T)].

-spec name(node()) -> host().
name(Node) ->
    string:sub_word(atom_to_list(Node), 1, $@).

default_slave_name() ->
    get_setting("DISCO_NAME") ++ "_slave".

-define(DLMTR_STR, "_at_").

box_slave_name(Host) ->
    default_slave_name() ++ ?DLMTR_STR ++ Host.

-spec slave_name(host()) -> nonempty_string().
slave_name(Host) ->
    case local_cluster() of
        false -> default_slave_name();
        true  -> box_slave_name(Host)
    end.

-spec slave_node(host()) -> node().
slave_node(Host) ->
    case local_cluster() of
        false -> list_to_atom(default_slave_name() ++ "@" ++ Host);
        true  -> list_to_atom(box_slave_name(Host) ++ "@localhost")
    end.

-spec slave_safe(host()) -> false | node().
slave_safe(Host) ->
    try case local_cluster() of
            false -> list_to_existing_atom(default_slave_name() ++ "@" ++ Host);
            true  -> list_to_existing_atom(box_slave_name(Host) ++ "@localhost")
        end
    catch _:_ -> false
    end.

-spec host(node()) -> host().
host(Node) ->
    case local_cluster() of
        false ->
            string:sub_word(atom_to_list(Node), 2, $@);
        true  ->
            Prefix = string:sub_word(atom_to_list(Node), 1, $@),
            Regex = default_slave_name() ++ ?DLMTR_STR ++ "(.*)",
            Capture = [{capture, all_but_first, list}],
            {match, [Host]} = re:run(Prefix, Regex, Capture),
            Host
    end.

-spec oob_name(jobname()) -> nonempty_string().
oob_name(JobName) ->
    lists:flatten(["disco:job:oob:", JobName]).

-spec hexhash(nonempty_string() | binary()) -> nonempty_string().
hexhash(Path) when is_list(Path) ->
    hexhash(list_to_binary(Path));
hexhash(Path) ->
    <<Hash:8, _/binary>> = erlang:md5(Path),
    lists:flatten(io_lib:format("~2.16.0b", [Hash])).

-spec jobhome(jobname()) -> path().
jobhome(JobName) ->
    jobhome(JobName, get_setting("DISCO_MASTER_ROOT")).

-spec jobhome(jobname(), path()) -> path().
jobhome(JobName, Root) ->
    filename:join([Root, hexhash(JobName), JobName]).

-spec joburl(host(), jobname()) -> path().
joburl(Host, JobName) ->
    filename:join(["disco", Host, hexhash(JobName), JobName]).

-spec data_root(node() | nonempty_string()) -> path().
data_root(Node) when is_atom(Node) ->
    data_root(host(Node));
data_root(Host) ->
    filename:join(get_setting("DISCO_DATA"), Host).

-spec data_path(node() | host(), path()) -> path().
data_path(NodeOrHost, Path) ->
    filename:join(data_root(NodeOrHost), Path).

-spec ddfs_root(path(), host()) -> path().
ddfs_root(DdfsRoot, Host) ->
    case local_cluster() of
        false -> DdfsRoot;
        true  -> filename:join(DdfsRoot, Host)
    end.

-spec debug_flags(nonempty_string()) -> [term()].
debug_flags(Server) ->
    case os:getenv("DISCO_DEBUG") of
        "trace" ->
            Root = disco:get_setting("DISCO_MASTER_ROOT"),
            [{debug, [{log_to_file,
                       filename:join(Root, Server ++ "_trace.log")}]}];
        _ -> []
    end.

-spec local_cluster() -> boolean().
local_cluster() ->
    case os:getenv("DISCO_LOCAL_CLUSTER") of
        false -> false;
        _     -> true
    end.

-spec disco_url_path(file:filename()) -> [path()].
disco_url_path(Url) ->
    Opts = [{capture, all_but_first, list}],
    {match, [Path]} = re:run(Url, ".*?://.*?/disco/(.*)", Opts),
    Path.

-spec preferred_host(url()) -> url_host().
preferred_host(Url) ->
    Opts = [{capture, all_but_first, binary}],
    case re:run(Url, "^[a-zA-Z0-9]+://([^/:]*)", Opts) of
        {match, [Match]} -> binary_to_list(Match);
        nomatch          -> none
    end.

-spec enum([T]) -> [{non_neg_integer(), T}].
enum(List) ->
    lists:zip(lists:seq(0, length(List) - 1), List).

-spec format(nonempty_string(), [term()]) -> nonempty_string().
format(Format, Args) ->
    lists:flatten(lager:safe_format(Format, Args, ?MAX_FORMAT_LENGTH)).

-spec format_time(integer()) -> nonempty_string().
format_time(Ms) when is_integer(Ms) ->
    format_time((Ms rem ?SECOND) div ?MILLISECOND,
                (Ms rem ?MINUTE) div ?SECOND,
                (Ms rem ?HOUR) div ?MINUTE,
                (Ms div ?HOUR)).

-spec format_time(integer(), integer(), integer(), integer())
                 -> nonempty_string().
format_time(Ms, Second, Minute, Hour) ->
    lists:flatten(io_lib:format("~B:~2.10.0B:~2.10.0B.~3.10.0B",
                                [Hour, Minute, Second, Ms])).

-spec format_time_since(erlang:timestamp()) -> nonempty_string().
format_time_since(Time) ->
    format_time(timer:now_diff(now(), Time)).

-spec make_dir(file:filename()) -> {ok, file:filename()} | {error, _}.
make_dir(Dir) ->
    case ensure_dir(Dir) of
        ok ->
            case prim_file:make_dir(Dir) of
<<<<<<< HEAD
                ok                  -> {ok, Dir};
                {error, eexist}     -> {ok, Dir};
                {error, _Reason} = E -> E
=======
                ok              -> {ok, Dir};
                {error, eexist} -> {ok, Dir};
                {error, Reason} -> {error, Reason}
>>>>>>> bcadf37b
            end;
        {error, _Reason} = E ->
            E
    end.

% based on ensure_dir() in /usr/lib/erlang/lib/stdlib-1.17/src/filelib.erl

-spec ensure_dir(file:filename()) -> ok | {error, file:posix()}.
ensure_dir("/") -> ok;
ensure_dir(F) ->
    Dir = filename:dirname(F),
    case is_dir(Dir) of
        true  ->
            ok;
        false ->
            case ensure_dir(Dir) of
<<<<<<< HEAD
                ok -> case prim_file:make_dir(Dir) of
                          {error,eexist} = EExist ->
                              case is_dir(Dir) of
                                  true  -> ok;
                                  false -> EExist
                              end;
                          Err -> Err
                      end;
                Err -> Err
=======
                ok ->
                    case prim_file:make_dir(Dir) of
                        {error, eexist} = EExist ->
                            case is_dir(Dir) of
                                true  -> ok;
                                false -> EExist
                            end;
                        Err ->
                            Err
                    end;
                Err ->
                    Err
>>>>>>> bcadf37b
            end
    end.

-spec is_dir(file:filename()) -> boolean().
is_dir(Dir) ->
    case prim_file:read_file_info(Dir) of
        {ok, #file_info{type=directory}} -> true;
        _                                -> false
    end.

-spec is_file(file:filename()) -> boolean().
is_file(Dir) ->
    case prim_file:read_file_info(Dir) of
        {ok, #file_info{type=regular}}   -> true;
        {ok, #file_info{type=directory}} -> true;
        _                                -> false
    end.<|MERGE_RESOLUTION|>--- conflicted
+++ resolved
@@ -1,6 +1,5 @@
 -module(disco).
 
-<<<<<<< HEAD
 -export([get_setting/1, has_setting/1, settings/0]).
 -export([host/1, name/1, slave_name/1, slave_node/1, slave_safe/1]).
 -export([jobhome/1, jobhome/2, joburl/2]).
@@ -9,18 +8,6 @@
 -export([enum/1, hexhash/1, oob_name/1, debug_flags/1]).
 -export([format/2, format_time/1, format_time/4, format_time_since/1]).
 -export([make_dir/1, ensure_dir/1, is_file/1, is_dir/1]).
-=======
--export([get_setting/1, has_setting/1, settings/0,
-         host/1, name/1, slave_name/1, slave_node/1, slave_safe/1, oob_name/1,
-         hexhash/1, jobhome/1, jobhome/2, joburl/2,
-         data_root/1, data_path/2, ddfs_root/2,
-         debug_flags/1, local_cluster/0,
-         disco_url_path/1, preferred_host/1,
-         enum/1, format/2, format_time/1, format_time/4, format_time_since/1,
-         make_dir/1, ensure_dir/1, is_file/1, is_dir/1]).
-
--export_type([url_host/0]).
->>>>>>> bcadf37b
 
 -include_lib("kernel/include/file.hrl").
 
@@ -206,15 +193,9 @@
     case ensure_dir(Dir) of
         ok ->
             case prim_file:make_dir(Dir) of
-<<<<<<< HEAD
-                ok                  -> {ok, Dir};
-                {error, eexist}     -> {ok, Dir};
+                ok                   -> {ok, Dir};
+                {error, eexist}      -> {ok, Dir};
                 {error, _Reason} = E -> E
-=======
-                ok              -> {ok, Dir};
-                {error, eexist} -> {ok, Dir};
-                {error, Reason} -> {error, Reason}
->>>>>>> bcadf37b
             end;
         {error, _Reason} = E ->
             E
@@ -231,9 +212,8 @@
             ok;
         false ->
             case ensure_dir(Dir) of
-<<<<<<< HEAD
                 ok -> case prim_file:make_dir(Dir) of
-                          {error,eexist} = EExist ->
+                          {error, eexist} = EExist ->
                               case is_dir(Dir) of
                                   true  -> ok;
                                   false -> EExist
@@ -241,20 +221,6 @@
                           Err -> Err
                       end;
                 Err -> Err
-=======
-                ok ->
-                    case prim_file:make_dir(Dir) of
-                        {error, eexist} = EExist ->
-                            case is_dir(Dir) of
-                                true  -> ok;
-                                false -> EExist
-                            end;
-                        Err ->
-                            Err
-                    end;
-                Err ->
-                    Err
->>>>>>> bcadf37b
             end
     end.
 
