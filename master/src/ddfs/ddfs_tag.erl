--- conflicted
+++ resolved
@@ -534,38 +534,14 @@
 % 6. if all fail, fail
 % 7. if at least one multicall succeeds, return updated tagdata, desturls
 
-<<<<<<< HEAD
--spec put_transaction(bool(), [binary()], #state{}) ->
-    {'error', _} | {'ok', [node()], [binary()], binary()}.
-put_transaction(false, _, _) -> {error, invalid_url_object};
-put_transaction(true, Urls, S) ->
-    % XXX: compress data here!
-    TagName = ddfs_util:pack_objname(S#state.tag, now()),
-    TagData = list_to_binary(mochijson2:encode({struct,
-                [
-                    {<<"id">>, TagName},
-                    {<<"version">>, 1},
-                    {<<"urls">>, Urls},
-                    {<<"last-modified">>, ddfs_util:format_timestamp()}
-                ]})),
-    put_distribute({TagName, TagData}).
-
--spec put_distribute({binary(), binary()}) ->
-    {'error', _} | {'ok', [node()], [binary()], binary()}.
-put_distribute(Msg) ->
-    case put_distribute(Msg, get(tagk), [], []) of
-        {ok, TagVol} ->
-            put_commit(Msg, TagVol);
-        {error, _} = E ->
-            E
-=======
 -spec put_distribute({binary(), binary(), tagcontent()}) ->
     {'error', _} | {'ok', [node()], [binary()], tagcontent()}.
 put_distribute({TagName, _, TagContent} = Msg) ->
     case put_distribute(Msg, get(tagk), [], []) of
-        {ok, TagVol} -> put_commit({TagName, TagContent}, TagVol);
-        {error, _} = E -> E
->>>>>>> ca482fb4
+        {ok, TagVol} ->
+            put_commit({TagName, TagContent}, TagVol);
+        {error, _} = E ->
+            E
     end.
 
 -spec put_distribute({binary(), binary(), tagcontent()}, non_neg_integer(),
@@ -578,33 +554,21 @@
     TagMinK = get(min_tagk),
     K0 = K - length(OkNodes),
     {ok, Nodes} = gen_server:call(ddfs_master, {choose_nodes, K0, Exclude}),
-<<<<<<< HEAD
     if
         Nodes =:= [], length(OkNodes) < TagMinK ->
             {error, replication_failed};
         Nodes =:= [] ->
             {ok, OkNodes};
         true ->
+            PutMsg = {TagName, TagData},
             {Replies, Failed} = gen_server:multi_call(Nodes,
                                                       ddfs_node,
-                                                      {put_tag_data, Msg},
+                                                      {put_tag_data, PutMsg},
                                                       ?NODE_TIMEOUT),
             put_distribute(Msg, K,
                            OkNodes ++ [{Node, VolName}
                                        || {Node, {ok, VolName}} <- Replies],
                            Exclude ++ [Node || {Node, _} <- Replies] ++ Failed)
-=======
-    if Nodes =:= [], length(OkNodes) < TagMinK ->
-        {error, replication_failed};
-    Nodes =:= [] ->
-        {ok, OkNodes};
-    true ->
-        {Replies, Failed} = gen_server:multi_call(Nodes,
-                ddfs_node, {put_tag_data, {TagName, TagData}}, ?NODE_TIMEOUT),
-        put_distribute(Msg, K,
-            OkNodes ++ [{N, Vol} || {N, {ok, Vol}} <- Replies],
-            Exclude ++ [N || {N, _} <- Replies] ++ Failed)
->>>>>>> ca482fb4
     end.
 
 -spec put_commit({binary(), tagcontent()}, [{node(), binary()}]) ->
