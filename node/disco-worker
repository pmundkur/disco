--- conflicted
+++ resolved
@@ -1,15 +1,8 @@
 #!/usr/bin/env python
 import os, sys
 
-<<<<<<< HEAD
 from disconode import disco_worker
 from disco.fileutils import ensure_path, ensure_file 
-=======
-from disconode import disco_worker as dw
-from disconode.util import ensure_path, ensure_file
-
-from disconode.disco_worker import JOB_ROOT, OOB_FILE, PARAMS_FILE, CHDIR_PATH
->>>>>>> bbc31017
 from disco.netstring import decode_netstring_fd
 from disco.util import msg, err, data_err
 from disco import comm
@@ -26,17 +19,11 @@
                 except ImportError:
                         import profile as prof
 
-<<<<<<< HEAD
                 key = "profile-%s-%s" % (task.mode, task.id)
                 prof.run("method(m)", task.path(key)[0])
                 # value = None below because profiler produces the
                 # file 'key'.
                 disco_worker.put(key, None) 
-=======
-                key = "profile-%s-%s" % (mode, part)
-                prof.run("method(m)", OOB_FILE % key)
-                dw.put(key, None)
->>>>>>> bbc31017
         else:
                 method(jobpack)
 
@@ -46,37 +33,22 @@
                      "Usage: disco_worker [map|reduce] "\
                      "name hostname master_url partid inputs..")
 
-<<<<<<< HEAD
-=======
-
->>>>>>> bbc31017
         # Announce my PID to the master
         print >> sys.stderr, "**<PID>%s" % os.getpid()
 
         mode = sys.argv[1]
-<<<<<<< HEAD
         name = sys.argv[2]
         host = sys.argv[3]
         master = sys.argv[4]
-=======
-        name = util.job_name = sys.argv[2]
-        master_url = sys.argv[4]
->>>>>>> bbc31017
         part = sys.argv[5]
         inputs = sys.argv[6:]
 
         disco_worker.init(mode, host, master, name, part, inputs) 
         task = disco_worker.Task
 
-<<<<<<< HEAD
         try: 
                 ensure_path(task.path("OOB_FILE", "")[0], False)
                 os.chdir(task.path("CHDIR_PATH")[0])
-=======
-        try:
-                ensure_path(OOB_FILE % "", False)
-                os.chdir(CHDIR_PATH)
->>>>>>> bbc31017
         except Exception, e:
                 data_err("Failed to initialize worker directories "\
                                 "(disk full?)", "")
@@ -96,15 +68,8 @@
         try:
                 m = decode_netstring_fd(file(task.path("PARAMS_FILE")[0]))
         except Exception, e:
-<<<<<<< HEAD
                 data_err("Decoding the job description failed", master)
         
-=======
-                util.data_err("Decoding the job description failed", master_url)
-
-        dw.status_interval = int(m['status_interval'])
-
->>>>>>> bbc31017
         my_ver = ".".join(map(str, sys.version_info[:2]))
         if m["version"] != my_ver:
                 data_err("Python version mismatch: client = %s vs. node = %s" %\
@@ -119,15 +84,9 @@
                 # http://stackoverflow.com/questions/899038/getting-the-highest-allocated-file-descriptor
                 data_err("HTTP error: %s" % x, "")
         except IOError, x:
-<<<<<<< HEAD
                 # check the number of open file descriptors (under proc)
                 # if close to max
                 # http://stackoverflow.com/questions/899038/getting-the-highest-allocated-file-descriptor
                 data_err("IO error: %s" % x, "")
         
-        msg("Worker done", "END")
-=======
-                util.data_err("IO error: %s" % x)
-
-        util.msg("Worker done", "END")
->>>>>>> bbc31017
+        msg("Worker done", "END")